/*
 * Copyright (C) 2006-2013  Music Technology Group - Universitat Pompeu Fabra
 *
 * This file is part of Essentia
 *
 * Essentia is free software: you can redistribute it and/or modify it under
 * the terms of the GNU Affero General Public License as published by the Free
 * Software Foundation (FSF), either version 3 of the License, or (at your
 * option) any later version.
 *
 * This program is distributed in the hope that it will be useful, but WITHOUT
 * ANY WARRANTY; without even the implied warranty of MERCHANTABILITY or FITNESS
 * FOR A PARTICULAR PURPOSE.  See the GNU General Public License for more
 * details.
 *
 * You should have received a copy of the Affero GNU General Public License
 * version 3 along with this program.  If not, see http://www.gnu.org/licenses/
 */

#include <iostream>
#include <complex>
#include <essentia/algorithmfactory.h>
#include <essentia/essentiamath.h>
#include <essentia/utils/tnt/tnt_array2d.h>

using namespace std;
using namespace essentia;
using namespace standard;

inline Real lagToBpm(Real lag, Real sampleRate, Real hopSize) {
  return 60.*sampleRate/lag/hopSize;
}

int main(int argc, char* argv[]) {

  cout << "An outdated rhythm extractor (beats, BPM, positions of tempo changes) based on TempoTap algorithm" << endl;
  cout << "Note, that using streaming_rhythmextractor is recommended instead" << endl;

  if (argc != 2) {
    cout << "Error: wrong number of arguments" << endl;
    cout << "Usage: " << argv[0] << " input_audiofile" << endl;
    exit(1);
  }

  essentia::init();

  // params:
  int framesize = 1024;
  int hopsize = 256;
  int zeropadding = 0;
  int sr = 44100;
  Real periodTolerance = 5.;
  Real bandsFreq[] = {40.0, 413.16, 974.51, 1818.94, 3089.19, 5000.0, 7874.4, 12198.29, 17181.13};
  Real bandsGain[] = {2.0, 3.0, 2.0, 1.0, 1.2, 2.0, 3.0, 2.5};
  bool useOnset = true;
  bool useBands = true;
  int frameNumber = 1024; // feature frames to buffer on
  int frameHop = 1024;    // feature frames separating 2 evaluations
  Real tolerance = 0.24;   // minimum interval between consecutive beats
  std::vector<Real> tempoHints;   // list of initial beat locations, to favour detection
                                  // of pre-determined tempo period and beats alignment
  int maxTempo = 208;     // maximum tempo allowed
  int minTempo = 40;      // minimum tempo allowed
  Real lastBeatInterval = 0.1;    // time between last beat and EOF


  // ===================== Declaring algorithms ================================

  AlgorithmFactory& factory = AlgorithmFactory::instance();

  // File Input
  Algorithm* audioloader = factory.create("MonoLoader",
		                                      "filename", argv[1],
										                      "sampleRate", sr);
  // slice audio into frames:
  Algorithm* frameCutter = factory.create("FrameCutter",
                                           "frameSize", framesize,
                                           "hopSize", hopsize);
  // windowing algorithm:
  Algorithm* window = factory.create("Windowing",
                                     "zeroPadding", zeropadding,
                                     "size", framesize);
  // fft algorithm:
  Algorithm* fft = factory.create("FFT",
                                  "size", framesize);
  // cartesian to polar conversion:
  Algorithm* cart2polar = factory.create("CartesianToPolar");

  // onset detection: high frequency content and complex-domain
  Algorithm* onsetHfc = factory.create("OnsetDetection",
                                       "method", "hfc",
                                       "sampleRate", sr);

  Algorithm* onsetComplex = factory.create("OnsetDetection",
                                           "method", "complex",
                                           "sampleRate", sr);

  Algorithm* spectrum = factory.create("Spectrum", "size", framesize);

  // frequency bands:
  Algorithm* tempoTapBands = factory.create("FrequencyBands",
                                            "frequencyBands", arrayToVector<Real>(bandsFreq));

  // tempo scale bands
  Algorithm* tempoScaleBands = factory.create("TempoScaleBands",
                                              "bandsGain", arrayToVector<Real>(bandsGain));

  // tempo tap:
  Algorithm* tempoTap = factory.create("TempoTap",
                                       "sampleRate", sr,
                                       "numberFrames", frameNumber,
                                       "frameHop", frameHop,
                                       "frameSize", hopsize,
                                       "tempoHints", tempoHints,
                                       "minTempo", minTempo,
                                       "maxTempo", maxTempo);

  // tempo tap ticks:
  Algorithm* tempoTapTicks = factory.create("TempoTapTicks",
                                            "hopSize", hopsize,
                                            "frameHop", frameHop,
                                            "sampleRate", sr);

  // FIXME we need better rubato estimation algorithm
  // bpm rubato:
  //Algorithm* bpmRubato = factory.create("BpmRubato");


  // ====================== Setting up algorithms ==========================

  //set audio:
  vector<Real> audio;
  audioloader->output("audio").set(audio);

  // set frame creator
  vector<Real> frame;
  frameCutter->input("signal").set(audio);
  frameCutter->output("frame").set(frame);

  //set windowing:
  vector<Real> wFrame;
  window->input("frame").set(frame);
  window->output("frame").set(wFrame);

  // set fft
  vector<complex<Real> > fftFrame;
  fft->input("frame").set(wFrame);
  fft->output("fft").set(fftFrame);

  // set conversion from cartesian to polar:
  vector<Real> mag, ph;
  cart2polar->input("complex").set(fftFrame);
  cart2polar->output("magnitude").set(mag);
  cart2polar->output("phase").set(ph);

  // set onset detection:
  Real hfc;
  onsetHfc->input("spectrum").set(mag);
  onsetHfc->input("phase").set(ph);
  onsetHfc->output("onsetDetection").set(hfc);

  Real complexdomain;
  onsetComplex->input("spectrum").set(mag);
  onsetComplex->input("phase").set(ph);
  onsetComplex->output("onsetDetection").set(complexdomain);

  // for useBands = True && useOnset = False, faster than FFT+cart2polar
  spectrum->input("frame").set(wFrame);
  spectrum->output("spectrum").set(mag);

  // set frequency bands:
  vector<Real> bands;
  tempoTapBands->input("spectrum").set(mag);
  tempoTapBands->output("bands").set(bands);

  // set scaled bands:
  vector<Real> scaledBands;
  Real cumulBands;
  tempoScaleBands->input("bands").set(bands);
  tempoScaleBands->output("scaledBands").set(scaledBands);
  tempoScaleBands->output("cumulativeBands").set(cumulBands);

  // set tempotap algo
  vector<Real> features;
  vector<Real> periods, matchingPeriods;
  vector<Real> phases;
  TNT::Array2D<Real> acf;
  TNT::Array2D<Real> mcomb;

  tempoTap->input("featuresFrame").set(features);
  tempoTap->output("periods").set(periods);
  tempoTap->output("phases").set(phases);

  // set tempo tap ticks
  vector<Real> these_ticks;
  tempoTapTicks->input("periods").set(periods);
  tempoTapTicks->input("phases").set(phases);
  tempoTapTicks->output("ticks").set(these_ticks);
  tempoTapTicks->output("matchingPeriods").set(matchingPeriods);

  // vars to hold tempotap extraction
  Real bpm;                  // estimated bpm (in beats per minute)
  vector<Real> ticks;        // estimated tick locations (in seconds)
  vector<Real> estimates;    // estimated bpm per frame (in beats per minute)
  //vector<Real> rubatoStart;  // list of start times of rubato regions
  //vector<Real> rubatoStop;   // list of stop times of rubato regions
  //int rubatoNumber;          // number of rubato regions
  vector<Real> bpmIntervals; // list of beats interval (in seconds)


  // ====================== Processing ==========================

  audioloader->compute();

  int nframes = 0;
  Real oldHfc = 0.0;
  vector<Real> bpmEstimateList, periodEstimateList;

  Real fileLength = audio.size() / Real(sr);
  int startSilence = 0;
  int oldSilence = 0;
  int endSilence = int(round(fileLength * Real(sr) / hopsize) + 1);
  while (true) {

    frameCutter->compute();
    if (!frame.size()) {
       break;
    }

    window->compute();

    features.clear();

    // compute spectrum, and optionally phase vector if needed (if useOnset)
    if (useOnset) {
      fft->compute();
      cart2polar->compute();
    }
    else { // we only need the magnitude vector
      spectrum->compute();
    }

    // using onsets
    if (useOnset) {
      onsetHfc->compute();
      onsetComplex->compute();
      Real diffHfc = max(hfc - oldHfc, (Real)0.0);
      oldHfc = hfc;
      // features += ...
      features.push_back(hfc);
      features.push_back(diffHfc);
      features.push_back(complexdomain);
    }

    // using band energies
    if (useBands) {
      tempoTapBands->compute();
      tempoScaleBands->compute();
      // features += ...
      for (uint i=0; i<scaledBands.size(); i++) {
        features.push_back(scaledBands[i]);
      }
    }

    // run tempoTap and tempoTapTicks
    tempoTap->compute();
    tempoTapTicks->compute();

    // cumulate ticks
    for (uint i=0; i < these_ticks.size(); i++) {
      ticks.push_back(these_ticks[i]);
    }

    // cumulate matchingPeriods
    for (uint i=0; i < matchingPeriods.size(); i++) {
      if (matchingPeriods[i] != 0) {
        periodEstimateList.push_back(matchingPeriods[i]);
      }
    }

    // get startSilence
    if (nframes < (5.0 * sr / hopsize)) {
      if (isSilent(frame) && (startSilence == nframes - 1)) {
        startSilence = nframes;
      }
    }

    // get endSilence
    if (nframes > (fileLength - 5.0) * sr / hopsize) {
      if (isSilent(frame)) {
        /* if previous frame was not silence, have current one = endSilence */
        if (oldSilence != nframes - 1) {
          endSilence = nframes;
        }
        oldSilence = nframes;
      } /* or else, nothing to do */
    }

    nframes++;
  }

  /* make sure we do not kill beat too close to music */
  if (startSilence > 0) { startSilence --; }
  endSilence ++;

  // if the file was too short, fill the rest of the buffer with zeros
  std::fill(features.begin(),features.end(),0.f);
  // compute the beat candidates on the last incomplete buffer
  while (nframes % frameHop != 0) {
    tempoTap->compute();
    tempoTapTicks->compute();
    for (uint i=0; i < these_ticks.size(); i++) {
      ticks.push_back(these_ticks[i]);
    }
    nframes++;
  }

  // compute the last ticks and prune the ones found after the end of file
  if (ticks.size() > 2) {
    /* fill up to end of file */
    if (fileLength > ticks[ticks.size()-1]) {
      Real lastPeriod = ticks[ticks.size()-1] - ticks[ticks.size()-2];
      while (ticks[ticks.size()-1] + lastPeriod < fileLength - lastBeatInterval) {
        if (ticks[ticks.size()-1] > fileLength - lastBeatInterval) {
          break;
        }
        ticks.push_back(ticks[ticks.size()-1] + lastPeriod);
      };
    }
  }

  if (ticks.size() > 1) {
    for (int i = 0; i < (int)ticks.size(); i++) {
      /* remove all negative ticks */
      if (ticks[i] < startSilence / Real(sr) * hopsize) {
        ticks.erase(ticks.begin() + i);
        i --;
      }
    }
    for (int i = 0; i < (int)ticks.size(); i++) {
      /* kill all ticks from 350ms before the end of the song */
      if (ticks[i] > endSilence / Real(sr) * hopsize - lastBeatInterval) {
        ticks.erase(ticks.begin() + i);
        i --;
      }
    }

    for (uint i = 1; i < ticks.size(); i++) {
      /* prune all beats closer than tolerance */
      if (ticks[i] - ticks[i-1] < tolerance) {
        ticks.erase(ticks.begin() + i);
        i--;
      }
    }

    /* prune all beats doing a backward off beat */
    for (uint i = 3; i < ticks.size(); i++) {
      if ((std::abs ((ticks[i] - ticks[i-2]) - 1.5*(ticks[i] - ticks[i-1])) < 0.100) &&
        (std::abs(ticks[i] - ticks[i-1] - ticks[i-2] + ticks[i-3]) < 0.100)) {
        ticks.erase(ticks.begin() + i - 2);
        i--;
      }
    }
  }

  for (uint i=0; i< matchingPeriods.size(); i++) {
    if (matchingPeriods[i] != 0) {
      periodEstimateList.push_back(matchingPeriods[i]);
    }
  }

  for (uint i=0; i<periodEstimateList.size(); i++) {
    if (periodEstimateList[i] != 0) {
      bpmEstimateList.push_back(lagToBpm(periodEstimateList[i], Real(sr), hopsize));
    }
    else {
      bpmEstimateList.push_back(0.);
    }
  }

  if (bpmEstimateList.size() > 0) {
    Real closestBpm = 0;
    std::vector<Real> countedBins;
    for (uint i = 0; i < bpmEstimateList.size(); i++) {
      bpmEstimateList[i] /= 2.;
    }
    bincount(bpmEstimateList,countedBins);
    closestBpm = (argmax(countedBins))*2.;
    for (uint i = 0; i < bpmEstimateList.size(); i++) {
      bpmEstimateList[i] *= 2.;
      if (abs(closestBpm - bpmEstimateList[i]) < periodTolerance) {
        estimates.push_back(bpmEstimateList[i]);
      }
    }
    if (estimates.size() < 1) {
      // something odd happened
      bpm = closestBpm;
    }
    else {
      bpm = mean(estimates);
    }
  }
  else {
    bpm = 0.;
  }

  if (ticks.size() > 1) {
    /* computing beats intervals */
    bpmIntervals.resize(ticks.size() - 1);
    for (uint i = 1; i < ticks.size(); i++) {
      bpmIntervals[i-1] = ticks[i] - ticks[i-1];
    }
    /* computing rubat regions */
<<<<<<< HEAD
    bpmRubato->input("beats").set(ticks);
    bpmRubato->output("rubatoStart").set(rubatoStart);
    bpmRubato->output("rubatoStop").set(rubatoStop);
    bpmRubato->output("rubatoNumber").set(rubatoNumber);
    bpmRubato->compute();
=======
    //bpmRubato->input("beats").set(ticks);
    //bpmRubato->output("rubatoStart").set(rubatoStart);
    //bpmRubato->output("rubatoStop").set(rubatoStop);
    //bpmRubato->output("rubatoNumber").set(rubatoNumber); 
    //bpmRubato->compute();
>>>>>>> a96a5d4a
  }



  // ====================== printing results ==========================

  cout << "bpm: " << bpm << endl;
  cout << "ticks: " << ticks << endl;
  cout << "estimates: " << estimates << endl;
  cout << "bpmIntervals: " << bpmIntervals << endl;
  //cout << "rubatoStart: " << rubatoStart << endl;
  //cout << "rubatoStop: " << rubatoStop << endl;
  //cout << "rubatoNumber:" << rubatoNumber << endl;

  // ====================== clean up ==================================

  delete audioloader;
  delete frameCutter;
  delete window;
  delete fft;
  delete cart2polar;
  delete onsetHfc;
  delete onsetComplex;
  delete spectrum;
  delete tempoTapBands;
  delete tempoTapTicks;
  delete tempoScaleBands;
  delete tempoTap;
  //delete bpmRubato;

  essentia::shutdown();
}<|MERGE_RESOLUTION|>--- conflicted
+++ resolved
@@ -410,20 +410,12 @@
     for (uint i = 1; i < ticks.size(); i++) {
       bpmIntervals[i-1] = ticks[i] - ticks[i-1];
     }
-    /* computing rubat regions */
-<<<<<<< HEAD
-    bpmRubato->input("beats").set(ticks);
-    bpmRubato->output("rubatoStart").set(rubatoStart);
-    bpmRubato->output("rubatoStop").set(rubatoStop);
-    bpmRubato->output("rubatoNumber").set(rubatoNumber);
-    bpmRubato->compute();
-=======
+    /* computing rubato regions */
     //bpmRubato->input("beats").set(ticks);
     //bpmRubato->output("rubatoStart").set(rubatoStart);
     //bpmRubato->output("rubatoStop").set(rubatoStop);
-    //bpmRubato->output("rubatoNumber").set(rubatoNumber); 
+    //bpmRubato->output("rubatoNumber").set(rubatoNumber);
     //bpmRubato->compute();
->>>>>>> a96a5d4a
   }
 
 
