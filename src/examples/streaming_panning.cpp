--- conflicted
+++ resolved
@@ -96,12 +96,9 @@
   loader->output("audio")           >>  demuxer->input("audio");
   loader->output("sampleRate")      >>  NOWHERE;
   loader->output("numberChannels")  >>  NOWHERE;
-<<<<<<< HEAD
   loader->output("codec")           >>  NOWHERE;
   loader->output("bit_rate")        >>  NOWHERE;
-=======
   loader->output("md5")             >>  NOWHERE;
->>>>>>> 9dd5d951
 
   // demuxer
   demuxer->output("left")           >>  fc_left->input("signal");
