--- conflicted
+++ resolved
@@ -1,26 +1,20 @@
-/*
+/* 
  * Copyright (C) 2006-2013  Music Technology Group - Universitat Pompeu Fabra
  *
  * This file is part of Essentia
- *
- * Essentia is free software: you can redistribute it and/or modify it under
- * the terms of the GNU Affero General Public License as published by the Free
- * Software Foundation (FSF), either version 3 of the License, or (at your
+ * 
+ * Essentia is free software: you can redistribute it and/or modify it under 
+ * the terms of the GNU Affero General Public License as published by the Free 
+ * Software Foundation (FSF), either version 3 of the License, or (at your 
  * option) any later version.
- *
- * This program is distributed in the hope that it will be useful, but WITHOUT
- * ANY WARRANTY; without even the implied warranty of MERCHANTABILITY or FITNESS
- * FOR A PARTICULAR PURPOSE.  See the GNU General Public License for more
+ * 
+ * This program is distributed in the hope that it will be useful, but WITHOUT 
+ * ANY WARRANTY; without even the implied warranty of MERCHANTABILITY or FITNESS 
+ * FOR A PARTICULAR PURPOSE.  See the GNU General Public License for more 
  * details.
-<<<<<<< HEAD
- *
- * You should have received a copy of the GNU General Public License along with
- * this program.  If not, see http://www.gnu.org/licenses/
-=======
  * 
  * You should have received a copy of the Affero GNU General Public License
  * version 3 along with this program.  If not, see http://www.gnu.org/licenses/
->>>>>>> 55fe479d
  */
 
 #include "debugging.h"
@@ -49,11 +43,7 @@
   case EMemory:     return "[Memory    ] ";
 
   case EPython:     return "[  PYTHON  ] ";
-  case EPyBindings: return "[  PYBIND  ] ";
   case EUnittest:   return "[ UNITTEST ] ";
-
-  case EUser1:      return "[  USER1   ] ";
-  case EUser2:      return "[  USER2   ] ";
 
   case ENone:       return "[          ] ";
   case EAll:        return "[   ALL    ] ";
